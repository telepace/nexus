--- conflicted
+++ resolved
@@ -56,16 +56,9 @@
 # min_length=8
 FIRST_SUPERUSER_PASSWORD='telepace'
 
-<<<<<<< HEAD
 # 用于密码加密和解密的对称密钥，必须是有效的 Fernet 密钥（32 字节的 URL 安全 base64 编码，末尾必须有 = 符号）
 # 生成方法: `python -c "from cryptography.fernet import Fernet; print(Fernet.generate_key().decode())"`
 APP_SYMMETRIC_ENCRYPTION_KEY='Buhzb09HgEg-4C7oUsZqykAH_-yfXEONu9sogno3a2s='
-=======
-# First Superuser ID: Optional UUID for the initial administrator account.
-# If not set, a random UUID will be generated.
-# Example: e8ccbeed-f588-4b9a-95ca-000000000000
-# FIRST_SUPERUSER_ID=
->>>>>>> 5e65f19b
 
 # -- Email (SMTP) Settings --
 # Configuration for sending emails (e.g., password resets, notifications).
