import {
  fetchPrompt,
  fetchTags,
  PromptData,
} from "@/components/actions/prompts-action";
import { getAuthState } from "@/lib/server-auth-bridge";
import { PromptForm } from "../../_components/PromptForm";
import { Suspense } from "react";
import { Alert, AlertTitle, AlertDescription } from "@/components/ui/alert";
import { AlertCircle } from "lucide-react";
import { Button } from "@/components/ui/button";
import Link from "next/link";
import { ErrorBoundary } from "@/components/ui/error-boundary";

export async function generateMetadata({ params }: { params: { id: string } }) {
  try {
    const promptData = await fetchPrompt(params.id);

    if ("error" in promptData) {
      return {
        title: "编辑提示词 - 错误",
        description: "无法加载提示词详情",
      };
    }

    return {
      title: `编辑提示词 - ${promptData.name}`,
      description: `编辑提示词 ${promptData.name}`,
    };
    // eslint-disable-next-line @typescript-eslint/no-unused-vars
  } catch (error) {
    return {
      title: "编辑提示词",
      description: "编辑提示词",
    };
  }
}

// 主页面组件
export default async function EditPromptPage({
  params,
}: {
  params: { id: string };
}) {
  // 获取认证状态
  const authState = await getAuthState();

  // 如果未认证，重定向到登录页
  if (!authState.isAuthenticated) {
    return (
      <div className="container py-10">
        <Alert variant="destructive" className="mb-6">
          <AlertCircle className="h-4 w-4" />
          <AlertTitle>认证错误</AlertTitle>
          <AlertDescription>未登录或会话已过期，请登录</AlertDescription>
        </Alert>
        <Button asChild>
          <Link href="/login">去登录</Link>
        </Button>
      </div>
    );
  }

  return (
    <ErrorBoundary
      fallback={
        <div className="container py-10">
          <h1 className="text-2xl font-bold mb-6">编辑提示词</h1>
          <Alert variant="destructive" className="mb-6">
            <AlertCircle className="h-4 w-4" />
            <AlertTitle>页面加载错误</AlertTitle>
            <AlertDescription>
              加载数据时出现意外错误，请稍后再试或联系管理员
            </AlertDescription>
          </Alert>
          <Button asChild>
            <Link href="/prompts">返回提示词列表</Link>
          </Button>
        </div>
      }
    >
      <Suspense
        fallback={
          <div className="container py-10">
            <h1 className="text-2xl font-bold mb-6">编辑提示词</h1>
            <div className="animate-pulse">
              <div className="rounded-md bg-gray-200 h-8 w-full mb-4"></div>
              <div className="rounded-md bg-gray-200 h-32 w-full mb-2"></div>
              <div className="rounded-md bg-gray-200 h-8 w-32 mb-2"></div>
            </div>
          </div>
        }
      >
        <EditPromptContent id={params.id} />
      </Suspense>
    </ErrorBoundary>
  );
}

// 实际内容组件
async function EditPromptContent({ id }: { id: string }) {
  try {
    // 获取提示词详情和标签列表
    const [promptData, tagsResponse] = await Promise.all([
      fetchPrompt(id),
      fetchTags(),
    ]);

    // 检查提示词数据是否有错误
    if ("error" in promptData) {
      return (
        <div className="container py-10">
          <h1 className="text-2xl font-bold mb-6">编辑提示词</h1>
          <Alert variant="destructive" className="mb-6">
            <AlertCircle className="h-4 w-4" />
            <AlertTitle>加载错误</AlertTitle>
            <AlertDescription>{promptData.error}</AlertDescription>
          </Alert>
          <Button asChild>
            <Link href="/prompts">返回提示词列表</Link>
          </Button>
        </div>
      );
    }

    // 检查标签数据是否有错误
    if (!Array.isArray(tagsResponse)) {
      return (
        <div className="container py-10">
          <h1 className="text-2xl font-bold mb-6">编辑提示词</h1>
          <Alert variant="destructive" className="mb-6">
            <AlertCircle className="h-4 w-4" />
            <AlertTitle>加载错误</AlertTitle>
            <AlertDescription>
              {tagsResponse.error || "获取标签失败"}
            </AlertDescription>
          </Alert>
          <Button asChild>
            <Link href="/prompts">返回提示词列表</Link>
          </Button>
        </div>
      );
    }

    return (
      <div className="container py-10">
        <div className="max-w-3xl mx-auto">
          <div className="flex items-center justify-between mb-6">
            <h1 className="text-2xl font-bold">编辑提示词</h1>
            <div className="flex gap-2">
              <Button variant="outline" asChild>
                <Link href={`/prompts/${id}`}>取消</Link>
              </Button>
              <Button variant="outline" asChild>
                <Link href="/prompts">返回列表</Link>
              </Button>
            </div>
          </div>

<<<<<<< HEAD
          <PromptForm tags={tagsResponse} prompt={promptData} />
=======
          <PromptForm tags={tagsResponse} prompt={promptData as PromptData} />
>>>>>>> 564bc0f9
        </div>
      </div>
    );
  } catch (_error) {
    console.error("编辑提示词页面加载出错:", _error);
    throw _error; // 让错误边界处理
  }
}<|MERGE_RESOLUTION|>--- conflicted
+++ resolved
@@ -157,11 +157,7 @@
             </div>
           </div>
 
-<<<<<<< HEAD
-          <PromptForm tags={tagsResponse} prompt={promptData} />
-=======
           <PromptForm tags={tagsResponse} prompt={promptData as PromptData} />
->>>>>>> 564bc0f9
         </div>
       </div>
     );
