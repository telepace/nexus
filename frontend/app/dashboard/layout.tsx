import MainLayout from "@/components/layout/MainLayout";

export default function DashboardLayout({
  children,
}: {
  children: React.ReactNode;
}) {
<<<<<<< HEAD
  return (
    <MainLayout pageTitle="Dashboard">
      {children}
    </MainLayout>
  );
=======
  return <MainLayout pageTitle="Dashboard">{children}</MainLayout>;
>>>>>>> 564bc0f9
}<|MERGE_RESOLUTION|>--- conflicted
+++ resolved
@@ -5,13 +5,5 @@
 }: {
   children: React.ReactNode;
 }) {
-<<<<<<< HEAD
-  return (
-    <MainLayout pageTitle="Dashboard">
-      {children}
-    </MainLayout>
-  );
-=======
   return <MainLayout pageTitle="Dashboard">{children}</MainLayout>;
->>>>>>> 564bc0f9
 }