"use client";

import { Input } from "@/components/ui/input";
import { Label } from "@/components/ui/label";
import { addItem } from "@/components/actions/items-action";
import { useActionState } from "react";
import { SubmitButton } from "@/components/ui/submitButton";

<<<<<<< HEAD
interface FormState {
  message?: string;
  errors?: {
    title?: string[];
    description?: string[];
  };
  success?: boolean;
}

const initialState: FormState = {};
=======
interface ItemState {
  message?: string;
  success?: boolean;
  errors?: {
    title?: string;
    description?: string;
    [key: string]: string | undefined;
  };
}

const initialState = { message: "" };
>>>>>>> 564bc0f9

export default function CreateItemPage() {
  const [state, dispatch] = useActionState(addItem, initialState);

  // 使用类型断言
  const stateData = state as FormState;

  return (
    <div className="bg-gray-50 dark:bg-gray-900 min-h-screen">
      <div className="max-w-4xl mx-auto p-6">
        <header className="mb-6">
          <h1 className="text-3xl font-semibold text-gray-800 dark:text-white">
            Create New Item
          </h1>
          <p className="text-lg text-gray-600 dark:text-gray-400">
            Enter the details of the new item below.
          </p>
        </header>

        <form
          action={dispatch}
          className="bg-white dark:bg-gray-800 rounded-lg shadow-lg p-8 space-y-6"
        >
          <div className="space-y-6">
            <div className="space-y-3">
              <Label
                htmlFor="title"
                className="text-gray-700 dark:text-gray-300"
              >
                Item Title
              </Label>
              <Input
                id="title"
                name="title"
                type="text"
                placeholder="Item title"
                required
                className="w-full border-gray-300 dark:border-gray-600"
              />
<<<<<<< HEAD
              {stateData.errors?.title && (
                <p className="text-red-500 text-sm">
                  {stateData.errors.title.join(", ")}
=======
              {(state as ItemState).errors?.title && (
                <p className="text-red-500 text-sm">
                  {(state as ItemState).errors.title}
>>>>>>> 564bc0f9
                </p>
              )}
            </div>

            <div className="space-y-3">
              <Label
                htmlFor="description"
                className="text-gray-700 dark:text-gray-300"
              >
                Item Description
              </Label>
              <Input
                id="description"
                name="description"
                type="text"
                placeholder="Description of the item"
                className="w-full border-gray-300 dark:border-gray-600"
              />
<<<<<<< HEAD
              {stateData.errors?.description && (
                <p className="text-red-500 text-sm">
                  {stateData.errors.description.join(", ")}
=======
              {(state as ItemState).errors?.description && (
                <p className="text-red-500 text-sm">
                  {(state as ItemState).errors.description}
>>>>>>> 564bc0f9
                </p>
              )}
            </div>
          </div>

          <SubmitButton text="Create Item" />

<<<<<<< HEAD
          {stateData.message && (
            <div
              className={`mt-2 text-center text-sm ${stateData.success ? "text-green-500" : "text-red-500"}`}
            >
              <p>{stateData.message}</p>
=======
          {(state as ItemState).message && (
            <div
              className={`mt-2 text-center text-sm ${(state as ItemState).success ? "text-green-500" : "text-red-500"}`}
            >
              <p>{(state as ItemState).message}</p>
>>>>>>> 564bc0f9
            </div>
          )}
        </form>
      </div>
    </div>
  );
}<|MERGE_RESOLUTION|>--- conflicted
+++ resolved
@@ -6,18 +6,6 @@
 import { useActionState } from "react";
 import { SubmitButton } from "@/components/ui/submitButton";
 
-<<<<<<< HEAD
-interface FormState {
-  message?: string;
-  errors?: {
-    title?: string[];
-    description?: string[];
-  };
-  success?: boolean;
-}
-
-const initialState: FormState = {};
-=======
 interface ItemState {
   message?: string;
   success?: boolean;
@@ -29,13 +17,9 @@
 }
 
 const initialState = { message: "" };
->>>>>>> 564bc0f9
 
 export default function CreateItemPage() {
   const [state, dispatch] = useActionState(addItem, initialState);
-
-  // 使用类型断言
-  const stateData = state as FormState;
 
   return (
     <div className="bg-gray-50 dark:bg-gray-900 min-h-screen">
@@ -69,15 +53,9 @@
                 required
                 className="w-full border-gray-300 dark:border-gray-600"
               />
-<<<<<<< HEAD
-              {stateData.errors?.title && (
-                <p className="text-red-500 text-sm">
-                  {stateData.errors.title.join(", ")}
-=======
               {(state as ItemState).errors?.title && (
                 <p className="text-red-500 text-sm">
                   {(state as ItemState).errors.title}
->>>>>>> 564bc0f9
                 </p>
               )}
             </div>
@@ -96,15 +74,9 @@
                 placeholder="Description of the item"
                 className="w-full border-gray-300 dark:border-gray-600"
               />
-<<<<<<< HEAD
-              {stateData.errors?.description && (
-                <p className="text-red-500 text-sm">
-                  {stateData.errors.description.join(", ")}
-=======
               {(state as ItemState).errors?.description && (
                 <p className="text-red-500 text-sm">
                   {(state as ItemState).errors.description}
->>>>>>> 564bc0f9
                 </p>
               )}
             </div>
@@ -112,19 +84,11 @@
 
           <SubmitButton text="Create Item" />
 
-<<<<<<< HEAD
-          {stateData.message && (
-            <div
-              className={`mt-2 text-center text-sm ${stateData.success ? "text-green-500" : "text-red-500"}`}
-            >
-              <p>{stateData.message}</p>
-=======
           {(state as ItemState).message && (
             <div
               className={`mt-2 text-center text-sm ${(state as ItemState).success ? "text-green-500" : "text-red-500"}`}
             >
               <p>{(state as ItemState).message}</p>
->>>>>>> 564bc0f9
             </div>
           )}
         </form>
