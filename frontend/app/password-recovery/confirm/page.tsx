--- conflicted
+++ resolved
@@ -11,19 +11,6 @@
 import { FieldError, FormError } from "@/components/ui/FormError";
 import Link from "next/link";
 
-<<<<<<< HEAD
-interface ResetPasswordState {
-  message?: string;
-  server_validation_error?: string;
-  errors?: {
-    password?: string;
-    passwordConfirm?: string;
-  };
-}
-
-function ResetPasswordForm() {
-  const [state, setState] = useState<ResetPasswordState | null>(null);
-=======
 interface PasswordResetState {
   message?: string;
   server_validation_error?: string;
@@ -33,7 +20,6 @@
 
 function ResetPasswordForm() {
   const [state, setState] = useState<PasswordResetState | null>(null);
->>>>>>> 564bc0f9
   const [isPending, setIsPending] = useState(false);
   const router = useRouter();
   const searchParams = useSearchParams();
@@ -70,13 +56,9 @@
       const result = await passwordResetConfirm(undefined, formData);
       setState(result);
     } catch {
-<<<<<<< HEAD
-      setState({ server_validation_error: "提交失败，请重试" });
-=======
       setState({
         server_validation_error: "Submission failed, please try again",
       });
->>>>>>> 564bc0f9
     } finally {
       setIsPending(false);
     }
