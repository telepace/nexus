--- conflicted
+++ resolved
@@ -1973,13 +1973,8 @@
   '@types/babel__traverse@7.20.7':
     resolution: {integrity: sha512-dkO5fhS7+/oos4ciWxyEyjWe48zmG6wbCheo/G2ZnHx4fs3EU6YC6UM8rk56gAjNJ9P3MTH2jo5jb92/K6wbng==}
 
-<<<<<<< HEAD
   '@types/crypto-js@4.2.2':
     resolution: {integrity: sha512-sDOLlVbHhXpAUAL0YHDUUwDZf3iN4Bwi4W6a0W0b+QcAezUbRtH4FVb+9J4h+XFPW7l/gQ9F8qC7P+Ec4k8QVQ==}
-=======
-  '@types/debug@4.1.12':
-    resolution: {integrity: sha512-vIChWdVG3LG1SMxEvI/AK+FWJthlrqlTu7fbrlywTkkaONwk/UAGaULXRlf8vkzFBLVm0zkMdCquhL5aOjhXPQ==}
->>>>>>> 5e65f19b
 
   '@types/eslint-scope@3.7.7':
     resolution: {integrity: sha512-MzMFlSLBqNF2gcHWO0G1vP/YQyfvrxZ0bF+u7mzUdZ1/xK4A4sru+nraZz5i3iEIk1l1uyicaDVTB4QbbEkAYg==}
@@ -7296,13 +7291,11 @@
     dependencies:
       '@babel/types': 7.27.1
 
-<<<<<<< HEAD
   '@types/crypto-js@4.2.2': {}
-=======
+
   '@types/debug@4.1.12':
     dependencies:
       '@types/ms': 2.1.0
->>>>>>> 5e65f19b
 
   '@types/eslint-scope@3.7.7':
     dependencies:
