--- conflicted
+++ resolved
@@ -28,13 +28,10 @@
   children,
   defaultTheme = "system",
   storageKey = "nexus-theme",
-<<<<<<< HEAD
-=======
   /* eslint-disable @typescript-eslint/no-unused-vars */
   attribute,
   enableSystem,
   /* eslint-enable @typescript-eslint/no-unused-vars */
->>>>>>> 564bc0f9
   ...props
 }: ThemeProviderProps) {
   const [theme, setTheme] = useState<Theme>(
