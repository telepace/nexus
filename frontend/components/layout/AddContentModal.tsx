"use client";

<<<<<<< HEAD
import { FC, useState, useRef, useCallback } from "react";
=======
import { FC, useState, useRef, useCallback, useEffect } from "react";
>>>>>>> 564bc0f9
import {
  X,
  Upload,
  Link as LinkIcon,
  FileText,
  AlertCircle,
} from "lucide-react";
import { Button } from "@/components/ui/button";
import { Input } from "@/components/ui/input";
import { Label } from "@/components/ui/label";
import { Textarea } from "@/components/ui/textarea";
import {
  AlertDialog,
  AlertDialogAction,
  AlertDialogCancel,
  AlertDialogContent,
  AlertDialogFooter,
  AlertDialogHeader,
  AlertDialogTitle,
} from "@/components/ui/alert-dialog";

interface AddContentModalProps {
  open: boolean;
  onClose: () => void;
}

type ContentType = "url" | "text" | "file" | null;

<<<<<<< HEAD
=======
/**
 * Add Content Modal component.
 *
 * This component provides a modal interface for users to add content in various forms such as URLs, text, or files.
 * It manages state for content type, input values, file selections, loading status, and error messages.
 * The component handles events like content changes, pasting, dragging, and form submission.
 * It also includes validation logic to determine the content type based on user input.
 *
 * @param open - A boolean indicating whether the modal is open or closed.
 * @param onClose - A callback function to handle closing the modal.
 */
>>>>>>> 564bc0f9
export const AddContentModal: FC<AddContentModalProps> = ({
  open,
  onClose,
}) => {
  const [contentType, setContentType] = useState<ContentType>(null);
  const [content, setContent] = useState("");
  const [title, setTitle] = useState("");
  const [selectedFiles, setSelectedFiles] = useState<File[]>([]);
  const [isLoading, setIsLoading] = useState(false);
  const [error, setError] = useState("");
<<<<<<< HEAD

  const fileInputRef = useRef<HTMLInputElement>(null);

=======

  const fileInputRef = useRef<HTMLInputElement>(null);

  // 检测URL的简单正则表达式
  /**
   * Checks if the provided text is a valid URL.
   */
  const isURL = (text: string) => {
    try {
      new URL(text);
      return true;
    } catch {
      return false;
    }
  };

  // 处理内容变化
  const handleContentChange = useCallback(
    (value: string) => {
      setContent(value);
      if (isURL(value)) {
        setContentType("url");
      } else if (value.trim() && contentType !== "text") {
        setContentType("text");
      }
    },
    [contentType],
  );

  // 处理粘贴事件
  const handlePaste = useCallback(
    (e: ClipboardEvent) => {
      e.preventDefault();
      const pastedText = e.clipboardData?.getData("text") || "";
      if (pastedText.trim()) {
        handleContentChange(pastedText.trim());
      }
    },
    [handleContentChange],
  );

  // 监听粘贴事件
  useEffect(() => {
    if (open) {
      document.addEventListener("paste", handlePaste);
      return () => {
        document.removeEventListener("paste", handlePaste);
      };
    }
  }, [open, handlePaste]);

>>>>>>> 564bc0f9
  const handleFileSelect = useCallback(
    (e: React.ChangeEvent<HTMLInputElement>) => {
      if (e.target.files && e.target.files.length > 0) {
        const filesArray = Array.from(e.target.files);
        setSelectedFiles(filesArray);
        setContentType("file");
      }
    },
    [],
  );

  const handleDrop = useCallback((e: React.DragEvent<HTMLDivElement>) => {
    e.preventDefault();

    if (e.dataTransfer.files && e.dataTransfer.files.length > 0) {
      const filesArray = Array.from(e.dataTransfer.files);
      setSelectedFiles(filesArray);
      setContentType("file");
    }
  }, []);

  const handleDragOver = (e: React.DragEvent<HTMLDivElement>) => {
    e.preventDefault();
  };

  // 处理拖放区域点击
  /**
   * Sets content type to "text" if it is currently undefined or null.
   */
  const handleDropAreaClick = () => {
    if (!contentType) {
      setContentType("text");
    }
  };

  /**
   * Handles the addition of content through an asynchronous process.
   *
   * This function sets loading state, simulates an API request to add content,
   * and handles errors by setting an error message. It also resets the form and closes
   * a modal window upon successful completion or failure.
   */
  const handleAddContent = async () => {
    setIsLoading(true);
    setError("");

    try {
      // 此处实现添加内容的逻辑
      console.log("Adding content:", {
        type: contentType,
        content: contentType === "file" ? selectedFiles : content,
      });

      // 模拟API请求
      await new Promise((resolve) => setTimeout(resolve, 1000));

      // 清空表单并关闭模态窗口
      resetForm();
      onClose();
    } catch {
      setError("添加内容时发生错误，请重试。");
    } finally {
      setIsLoading(false);
    }
  };

  const resetForm = () => {
    setContentType(null);
    setContent("");
    setTitle("");
    setSelectedFiles([]);
    setError("");
  };

  const handleCancel = () => {
    resetForm();
    onClose();
  };

  if (!open) {
    return null;
  }

  return (
    <AlertDialog open={open}>
      <AlertDialogContent className="max-w-2xl">
        <AlertDialogHeader>
          <AlertDialogTitle className="text-xl">添加新内容</AlertDialogTitle>
          <Button
            variant="ghost"
            size="icon"
            className="absolute right-2 top-2"
            onClick={handleCancel}
            aria-label="关闭"
          >
            <X className="h-4 w-4" />
          </Button>
        </AlertDialogHeader>

        <div className="space-y-6 py-4">
          {/* 主拖放区域 */}
          <div
            data-testid="drop-area"
            onClick={handleDropAreaClick}
            onDrop={handleDrop}
            onDragOver={handleDragOver}
            className={`
              flex flex-col items-center justify-center p-8 
              border-2 border-dashed rounded-lg
              transition-colors cursor-pointer
              ${
                selectedFiles.length || content
                  ? "border-primary/50 bg-primary/5"
                  : "border-gray-300 hover:border-primary/50 hover:bg-gray-100/50 dark:border-gray-600 dark:hover:bg-gray-800/50"
              }
            `}
          >
            {!contentType && (
              <>
                <div className="flex items-center space-x-2 text-gray-500 dark:text-gray-400 mb-2">
                  <LinkIcon className="h-5 w-5" />
                  <FileText className="h-5 w-5" />
                  <Upload className="h-5 w-5" />
                </div>
                <p className="text-center text-gray-500 dark:text-gray-400 mb-4">
                  粘贴链接、输入文本，或拖拽文件至此
                </p>
                <Button
                  variant="outline"
                  size="sm"
<<<<<<< HEAD
                  onClick={() => fileInputRef.current?.click()}
=======
                  onClick={(e) => {
                    e.stopPropagation();
                    fileInputRef.current?.click();
                  }}
>>>>>>> 564bc0f9
                >
                  点击选择本地文件
                </Button>
                <input
                  ref={fileInputRef}
                  type="file"
                  multiple
                  className="hidden"
                  onChange={handleFileSelect}
                />
              </>
            )}

            {contentType === "url" && (
              <div className="w-full space-y-4">
                <div className="bg-green-50 dark:bg-green-900/20 p-2 rounded text-green-600 dark:text-green-400 text-sm flex items-center">
                  <AlertCircle className="h-4 w-4 mr-2" />
                  <span>已识别链接</span>
                </div>
                <div className="space-y-4">
                  <div className="space-y-2">
                    <Label htmlFor="url">URL</Label>
                    <Input
                      id="url"
                      role="textbox"
                      value={content}
                      onChange={(e) => handleContentChange(e.target.value)}
                    />
                  </div>
                  <div className="space-y-2">
                    <Label htmlFor="title">标题 (可选)</Label>
                    <Input
                      id="title"
                      placeholder="为此链接添加标题"
                      value={title}
                      onChange={(e) => setTitle(e.target.value)}
                    />
                  </div>
                </div>
              </div>
            )}

            {contentType === "text" && (
              <div className="w-full space-y-4">
                <div className="space-y-2">
                  <Label htmlFor="text-content">文本内容</Label>
                  <Textarea
                    id="text-content"
                    role="textbox"
                    placeholder="输入您想要添加的文本"
                    className="min-h-[100px]"
                    value={content}
                    onChange={(e) => handleContentChange(e.target.value)}
                  />
                </div>
              </div>
            )}

            {contentType === "file" && (
              <div className="w-full space-y-4">
                <div className="space-y-2">
                  <Label>已选择的文件</Label>
                  <div className="space-y-2">
                    {selectedFiles.map((file, index) => (
                      <div
                        key={index}
                        className="flex items-center justify-between bg-gray-50 dark:bg-gray-800 p-2 rounded border border-gray-200 dark:border-gray-700"
                      >
                        <div className="flex items-center">
                          <FileText className="h-4 w-4 mr-2 text-gray-500 dark:text-gray-400" />
                          <span className="truncate max-w-xs">{file.name}</span>
                        </div>
                        <span className="text-xs text-gray-500 dark:text-gray-400">
                          {(file.size / 1024).toFixed(1)} KB
                        </span>
                      </div>
                    ))}
                  </div>
                  <Button
                    variant="outline"
                    size="sm"
                    className="mt-2"
                    onClick={() => fileInputRef.current?.click()}
                  >
                    添加更多文件
                  </Button>
                </div>
              </div>
            )}
          </div>

          {/* 支持的格式信息 */}
          <p className="text-xs text-gray-500 dark:text-gray-400">
            支持格式: PDF, Markdown, TXT, DOCX, URL, 纯文本
          </p>

          {/* 错误信息 */}
          {error && (
            <div className="text-red-500 text-sm bg-red-50 dark:bg-red-900/20 p-2 rounded-md">
              <AlertCircle className="h-4 w-4 inline mr-1" />
              {error}
            </div>
          )}
        </div>

        <AlertDialogFooter>
          <AlertDialogCancel onClick={handleCancel} disabled={isLoading}>
            取消
          </AlertDialogCancel>
          <AlertDialogAction
            onClick={handleAddContent}
            disabled={isLoading || (!content && selectedFiles.length === 0)}
            className="bg-primary hover:bg-primary/90"
          >
            {isLoading ? "处理中..." : "添加"}
          </AlertDialogAction>
        </AlertDialogFooter>
      </AlertDialogContent>
    </AlertDialog>
  );
};<|MERGE_RESOLUTION|>--- conflicted
+++ resolved
@@ -1,10 +1,6 @@
 "use client";
 
-<<<<<<< HEAD
-import { FC, useState, useRef, useCallback } from "react";
-=======
 import { FC, useState, useRef, useCallback, useEffect } from "react";
->>>>>>> 564bc0f9
 import {
   X,
   Upload,
@@ -33,8 +29,6 @@
 
 type ContentType = "url" | "text" | "file" | null;
 
-<<<<<<< HEAD
-=======
 /**
  * Add Content Modal component.
  *
@@ -46,7 +40,6 @@
  * @param open - A boolean indicating whether the modal is open or closed.
  * @param onClose - A callback function to handle closing the modal.
  */
->>>>>>> 564bc0f9
 export const AddContentModal: FC<AddContentModalProps> = ({
   open,
   onClose,
@@ -57,11 +50,6 @@
   const [selectedFiles, setSelectedFiles] = useState<File[]>([]);
   const [isLoading, setIsLoading] = useState(false);
   const [error, setError] = useState("");
-<<<<<<< HEAD
-
-  const fileInputRef = useRef<HTMLInputElement>(null);
-
-=======
 
   const fileInputRef = useRef<HTMLInputElement>(null);
 
@@ -113,7 +101,6 @@
     }
   }, [open, handlePaste]);
 
->>>>>>> 564bc0f9
   const handleFileSelect = useCallback(
     (e: React.ChangeEvent<HTMLInputElement>) => {
       if (e.target.files && e.target.files.length > 0) {
@@ -244,14 +231,10 @@
                 <Button
                   variant="outline"
                   size="sm"
-<<<<<<< HEAD
-                  onClick={() => fileInputRef.current?.click()}
-=======
                   onClick={(e) => {
                     e.stopPropagation();
                     fileInputRef.current?.click();
                   }}
->>>>>>> 564bc0f9
                 >
                   点击选择本地文件
                 </Button>
