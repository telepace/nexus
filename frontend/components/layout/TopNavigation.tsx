--- conflicted
+++ resolved
@@ -1,16 +1,7 @@
 "use client";
 
 import { FC, useState, useEffect } from "react";
-<<<<<<< HEAD
-import {
-  PlusCircle,
-  Settings,
-  User,
-  LogOut,
-} from "lucide-react";
-=======
 import { PlusCircle, Settings, User, LogOut } from "lucide-react";
->>>>>>> 564bc0f9
 import { Input } from "@/components/ui/input";
 import { Button } from "@/components/ui/button";
 import { Avatar, AvatarFallback, AvatarImage } from "@/components/ui/avatar";
@@ -64,17 +55,11 @@
     <div className="fixed top-0 left-0 right-0 h-16 bg-white dark:bg-gray-900 border-b border-gray-200 dark:border-gray-800 z-10 flex items-center justify-between px-4 md:px-6">
       <div className="flex items-center">
         <div className="flex items-center mr-8">
-<<<<<<< HEAD
-          <img
-            src="/images/vinta.png"
-            alt="Nexus Logo"
-=======
           <Image
             src="/images/vinta.png"
             alt="Nexus Logo"
             width={32}
             height={32}
->>>>>>> 564bc0f9
             className="h-8 w-8 mr-2"
           />
           <span className="text-lg font-semibold text-gray-900 dark:text-white">
@@ -145,15 +130,12 @@
               data-testid="user-menu"
             >
               <Avatar className="h-8 w-8" data-testid="user-avatar">
-<<<<<<< HEAD
-=======
                 {user?.avatar_url ? (
                   <AvatarImage
                     src={`${process.env.NEXT_PUBLIC_API_URL || "http://127.0.0.1:8000"}${user.avatar_url}`}
                     alt={user.full_name || user.email}
                   />
                 ) : null}
->>>>>>> 564bc0f9
                 <AvatarFallback className="bg-primary/10 text-primary">
                   {user?.full_name
                     ? user.full_name[0].toUpperCase()
@@ -167,15 +149,9 @@
           <DropdownMenuContent align="end" className="w-56">
             <div className="flex items-center justify-start gap-2 p-2">
               <div className="flex flex-col space-y-1 leading-none">
-<<<<<<< HEAD
-                <p className="font-medium">用户名</p>
-                <p className="text-sm text-gray-500 dark:text-gray-400">
-                  user@example.com
-=======
                 <p className="font-medium">{user?.full_name || "用户"}</p>
                 <p className="text-sm text-gray-500 dark:text-gray-400">
                   {user?.email || "user@example.com"}
->>>>>>> 564bc0f9
                 </p>
               </div>
             </div>
