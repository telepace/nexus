--- conflicted
+++ resolved
@@ -10,15 +10,9 @@
     variants: {
       variant: {
         default:
-<<<<<<< HEAD
           "bg-primary text-primary-foreground shadow hover:bg-primary/90 hover:shadow-md",
         destructive:
           "bg-destructive text-destructive-foreground shadow-sm hover:bg-destructive/90 hover:shadow",
-=======
-          "bg-primary text-primary-foreground shadow-xs hover:bg-primary/90",
-        destructive:
-          "bg-destructive text-white shadow-xs hover:bg-destructive/90 focus-visible:ring-destructive/20 dark:focus-visible:ring-destructive/40 dark:bg-destructive/60",
->>>>>>> 509570f2
         outline:
           "border bg-background shadow-xs hover:bg-accent hover:text-accent-foreground dark:bg-input/30 dark:border-input dark:hover:bg-input/50",
         secondary:
