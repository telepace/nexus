--- conflicted
+++ resolved
@@ -1,20 +1,23 @@
-import { render, screen } from "@testing-library/react";
+import { render, screen, fireEvent, waitFor } from "@testing-library/react";
 import "@testing-library/jest-dom";
 import React from "react";
-import { act } from "react";
 
-import Page from "@/app/password-recovery/confirm/page";
-import { useSearchParams, notFound, useRouter } from "next/navigation";
+import Page from "@/app/password-recovery/page";
+import { passwordReset } from "@/components/actions/password-reset-action";
 
+jest.mock("../components/actions/password-reset-action", () => ({
+  passwordReset: jest.fn(),
+}));
+
+// Mock next/navigation
 jest.mock("next/navigation", () => ({
   ...jest.requireActual("next/navigation"),
-  useSearchParams: jest.fn(),
-  notFound: jest.fn(),
-  useRouter: jest.fn(),
-}));
-
-jest.mock("@/components/actions/password-reset-action", () => ({
-  passwordResetConfirm: jest.fn(),
+  useSearchParams: () => ({
+    get: jest.fn().mockImplementation((key) => (key === "email" ? "" : null)),
+  }),
+  useRouter: () => ({
+    push: jest.fn(),
+  }),
 }));
 
 // Mock auth hook
@@ -25,239 +28,80 @@
   }),
 }));
 
+// Mock next/image
 jest.mock("next/image", () => ({
   __esModule: true,
-  default: (props: unknown) => {
-    return <img {...(props as object)} />;
+  default: (props: any) => {
+    return <img {...props} />;
   },
 }));
 
-describe("Password Reset Confirm Page", () => {
+describe("Password Reset Page", () => {
   afterEach(() => {
     jest.clearAllMocks();
   });
 
-  it("renders the form with password and confirm password input and submit button", () => {
-    // Mock search params
-    (useSearchParams as jest.Mock).mockImplementation(() => ({
-      get: jest.fn().mockReturnValue("mock-token"),
-    }));
+  it("renders the form with email input and submit button", () => {
+    // Mock useActionState 返回默认状态
+    jest
+      .spyOn(React, "useActionState")
+      .mockImplementation(() => [undefined, jest.fn(), false]);
 
-    // Mock router
-    (useRouter as jest.Mock).mockReturnValue({
-      push: jest.fn(),
-    });
+    render(<Page />);
+
+    // 使用 getByRole 查找输入框和按钮
+    expect(screen.getByRole("textbox", { name: /邮箱/i })).toBeInTheDocument();
+    expect(
+      screen.getByRole("button", { name: /发送重置链接/i }),
+    ).toBeInTheDocument();
+  });
+
+  it("displays success message on successful form submission", async () => {
+    // Mock useActionState 返回成功状态
+    jest.spyOn(React, "useActionState").mockImplementation(() => [
+      {
+        message: "密码重置链接已发送到您的邮箱，请查收。",
+      },
+      jest.fn(),
+      false,
+    ]);
 
     render(<Page />);
 
     expect(
-      screen.getByPlaceholderText("At least 8 characters"),
-    ).toBeInTheDocument();
-    expect(
-      screen.getByPlaceholderText("Enter the same password again"),
-    ).toBeInTheDocument();
-    expect(
-      screen.getByRole("button", { name: /Reset Password/i }),
+      screen.getByText("密码重置链接已发送到您的邮箱，请查收。"),
     ).toBeInTheDocument();
   });
 
-  it("renders the 404 message in case there is not a token", () => {
-    // Mock search params with no token
-    (useSearchParams as jest.Mock).mockImplementation(() => ({
-      get: jest.fn().mockReturnValue(null),
-    }));
-
-    // Mock router
-    (useRouter as jest.Mock).mockReturnValue({
-      push: jest.fn(),
-    });
+  it("displays error message if password reset fails", async () => {
+    // Mock useActionState 返回错误状态
+    jest.spyOn(React, "useActionState").mockImplementation(() => [
+      {
+        server_validation_error: "用户不存在",
+      },
+      jest.fn(),
+      false,
+    ]);
 
     render(<Page />);
 
-    expect(screen.getByText("无效的令牌")).toBeInTheDocument();
+    expect(screen.getByText("用户不存在")).toBeInTheDocument();
   });
 
-  it("displays error message if password reset fails", async () => {
-    // Mock search params
-    (useSearchParams as jest.Mock).mockImplementation(() => ({
-      get: jest.fn().mockReturnValue("mock-token"),
-    }));
-
-<<<<<<< HEAD
-    // Mock error state
-    jest
-      .spyOn(React, "useActionState")
-      .mockImplementation(() => [
-        { server_validation_error: "Password reset failed" },
-        jest.fn(),
-        false,
-      ]);
-
-=======
->>>>>>> a7c653a7
-    // Mock router
-    (useRouter as jest.Mock).mockReturnValue({
-      push: jest.fn(),
-    });
-
-    // Mock passwordResetConfirm to return error
-    (passwordResetConfirm as jest.Mock).mockResolvedValue({
-      server_validation_error: "密码重置失败",
-    });
+  it("displays validation errors for invalid email", async () => {
+    // Mock useActionState 返回验证错误状态
+    jest.spyOn(React, "useActionState").mockImplementation(() => [
+      {
+        errors: {
+          email: ["请输入有效的电子邮件地址"],
+        },
+      },
+      jest.fn(),
+      false,
+    ]);
 
     render(<Page />);
 
-<<<<<<< HEAD
-    expect(screen.getByText("Password reset failed")).toBeInTheDocument();
-=======
-    // 填写表单并提交
-    const passwordInput = screen.getByPlaceholderText(
-      "至少8个字符，包含大写字母和特殊字符",
-    );
-    const confirmInput = screen.getByPlaceholderText("再次输入相同的密码");
-    const submitButton = screen.getByRole("button", { name: /重置密码/i });
-
-    fireEvent.change(passwordInput, { target: { value: "newPassword123!" } });
-    fireEvent.change(confirmInput, { target: { value: "newPassword123!" } });
-    fireEvent.click(submitButton);
-
-    // 等待错误消息出现
-    await waitFor(() => {
-      expect(screen.getByTestId("form-error")).toHaveTextContent(
-        "密码重置失败",
-      );
-    });
->>>>>>> a7c653a7
-  });
-
-  it("displays validation errors if password is invalid and don't match", async () => {
-    // Mock search params
-    (useSearchParams as jest.Mock).mockImplementation(() => ({
-      get: jest.fn().mockReturnValue("mock-token"),
-    }));
-
-<<<<<<< HEAD
-    // Mock validation errors
-    jest.spyOn(React, "useActionState").mockImplementation(() => [
-      {
-        errors: {
-          password: ["Password must be at least 8 characters"],
-          passwordConfirm: ["Passwords don't match"],
-        },
-=======
-    // Mock router
-    (useRouter as jest.Mock).mockReturnValue({
-      push: jest.fn(),
-    });
-
-    // Mock passwordResetConfirm to return validation errors
-    (passwordResetConfirm as jest.Mock).mockResolvedValue({
-      errors: {
-        password: ["密码至少需要8个字符"],
-        passwordConfirm: ["密码不匹配"],
->>>>>>> a7c653a7
-      },
-    });
-
-    render(<Page />);
-
-<<<<<<< HEAD
-    expect(
-      screen.getByText("Password must be at least 8 characters"),
-    ).toBeInTheDocument();
-    expect(screen.getByText("Passwords don't match")).toBeInTheDocument();
-=======
-    // 填写表单并提交
-    const passwordInput = screen.getByPlaceholderText(
-      "至少8个字符，包含大写字母和特殊字符",
-    );
-    const confirmInput = screen.getByPlaceholderText("再次输入相同的密码");
-    const submitButton = screen.getByRole("button", { name: /重置密码/i });
-
-    fireEvent.change(passwordInput, { target: { value: "weak" } });
-    fireEvent.change(confirmInput, { target: { value: "different" } });
-    fireEvent.click(submitButton);
-
-    // 等待验证错误出现
-    await waitFor(() => {
-      expect(screen.getByTestId("field-error-password-0")).toHaveTextContent(
-        "密码至少需要8个字符",
-      );
-      expect(
-        screen.getByTestId("field-error-passwordConfirm-0"),
-      ).toHaveTextContent("密码不匹配");
-    });
->>>>>>> a7c653a7
-  });
-
-  it("redirects to login page after successful password reset", async () => {
-    // Mock search params
-    (useSearchParams as jest.Mock).mockImplementation(() => ({
-      get: jest.fn().mockReturnValue("mock-token"),
-    }));
-
-<<<<<<< HEAD
-    // Mock success message
-    jest
-      .spyOn(React, "useActionState")
-      .mockImplementation(() => [
-        { message: "Password successfully reset! Redirecting to login..." },
-        jest.fn(),
-        false,
-      ]);
-
-=======
->>>>>>> a7c653a7
-    const mockPush = jest.fn();
-    // Mock router
-    (useRouter as jest.Mock).mockReturnValue({
-      push: mockPush,
-    });
-
-    // Mock passwordResetConfirm to return success
-    (passwordResetConfirm as jest.Mock).mockResolvedValue({
-      message: "密码已成功重置！正在跳转到登录页面...",
-    });
-
-    // Use fake timers for setTimeout
-    jest.useFakeTimers();
-
-    render(<Page />);
-
-<<<<<<< HEAD
-    expect(
-      screen.getAllByText(
-        "Password successfully reset! Redirecting to login...",
-      )[0],
-    ).toBeInTheDocument();
-=======
-    // 填写表单并提交
-    const passwordInput = screen.getByPlaceholderText(
-      "至少8个字符，包含大写字母和特殊字符",
-    );
-    const confirmInput = screen.getByPlaceholderText("再次输入相同的密码");
-    const submitButton = screen.getByRole("button", { name: /重置密码/i });
-
-    fireEvent.change(passwordInput, { target: { value: "newPassword123!" } });
-    fireEvent.change(confirmInput, { target: { value: "newPassword123!" } });
-    fireEvent.click(submitButton);
-
-    // 等待成功消息出现
-    await waitFor(() => {
-      expect(screen.getByTestId("success-message")).toHaveTextContent(
-        "密码已成功重置！正在跳转到登录页面...",
-      );
-    });
->>>>>>> a7c653a7
-
-    // Advance timers to trigger redirect
-    act(() => {
-      jest.advanceTimersByTime(2000);
-    });
-
-    expect(mockPush).toHaveBeenCalledWith("/login");
-
-    // Restore real timers
-    jest.useRealTimers();
+    expect(screen.getByText("请输入有效的电子邮件地址")).toBeInTheDocument();
   });
 });