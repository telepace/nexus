--- conflicted
+++ resolved
@@ -74,26 +74,6 @@
   });
 
   it("displays error message if password reset fails", async () => {
-<<<<<<< HEAD
-    // Mock search params
-    (useSearchParams as jest.Mock).mockImplementation(() => ({
-      get: jest.fn().mockReturnValue("mock-token"),
-    }));
-
-    // Mock error state
-    jest
-      .spyOn(React, "useActionState")
-      .mockImplementation(() => [
-        { server_validation_error: "密码重置失败" },
-        jest.fn(),
-        false,
-      ]);
-
-    // Mock router
-    (useRouter as jest.Mock).mockReturnValue({
-      push: jest.fn(),
-    });
-=======
     // Mock useActionState 返回错误状态
     jest.spyOn(React, "useActionState").mockImplementation(() => [
       {
@@ -102,7 +82,6 @@
       jest.fn(),
       false,
     ]);
->>>>>>> 564bc0f9
 
     render(<Page />);
 
@@ -123,53 +102,6 @@
 
     render(<Page />);
 
-<<<<<<< HEAD
-    expect(screen.getByText("密码至少需要8个字符")).toBeInTheDocument();
-    expect(screen.getByText("密码不匹配")).toBeInTheDocument();
-  });
-
-  it("redirects to login page after successful password reset", async () => {
-    // Mock search params
-    (useSearchParams as jest.Mock).mockImplementation(() => ({
-      get: jest.fn().mockReturnValue("mock-token"),
-    }));
-
-    // Mock success message
-    jest
-      .spyOn(React, "useActionState")
-      .mockImplementation(() => [
-        { message: "密码已成功重置！正在跳转到登录页面..." },
-        jest.fn(),
-        false,
-      ]);
-
-    const mockPush = jest.fn();
-    // Mock router
-    (useRouter as jest.Mock).mockReturnValue({
-      push: mockPush,
-    });
-
-    // Use fake timers for setTimeout
-    jest.useFakeTimers();
-
-    render(<Page />);
-
-    // 使用getAllByText来处理可能有多个匹配的情况
-    expect(
-      screen.getAllByText("密码已成功重置！正在跳转到登录页面...")[0],
-    ).toBeInTheDocument();
-
-    // Advance timers to trigger redirect
-    act(() => {
-      jest.advanceTimersByTime(2000);
-    });
-
-    expect(mockPush).toHaveBeenCalledWith("/login");
-
-    // Restore real timers
-    jest.useRealTimers();
-=======
     expect(screen.getByText("请输入有效的电子邮件地址")).toBeInTheDocument();
->>>>>>> 564bc0f9
   });
 });