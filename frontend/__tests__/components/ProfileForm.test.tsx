import React from "react";
import { render, screen, fireEvent, waitFor } from "@testing-library/react";
import { ProfileForm } from "@/app/customers/components/ProfileForm";
import type { User } from "@/lib/auth";
import type { Sex, EarSize } from "react-nice-avatar";

// Mock lucide-react icons
jest.mock("lucide-react", () => ({
  Upload: ({ className, ...props }: any) => (
    <div data-testid="upload-icon" className={className} {...props} />
  ),
  Edit2: ({ className, ...props }: any) => (
    <div data-testid="edit2-icon" className={className} {...props} />
  ),
  RefreshCw: ({ className, ...props }: any) => (
    <div data-testid="refresh-icon" className={className} {...props} />
  ),
  Palette: ({ className, ...props }: any) => (
    <div data-testid="palette-icon" className={className} {...props} />
  ),
  User: ({ className, ...props }: any) => (
    <div data-testid="user-icon" className={className} {...props} />
  ),
}));

// Mock shadcn/ui components
jest.mock("@/components/ui/button", () => ({
  Button: ({
    children,
    onClick,
    className,
    variant,
    size,
    type,
    disabled,
    ...props
  }: any) => (
    <button
      onClick={onClick}
      className={className}
      type={type}
      disabled={disabled}
      data-variant={variant}
      data-size={size}
      {...props}
    >
      {children}
    </button>
  ),
}));

jest.mock("@/components/ui/input", () => ({
  Input: ({
    className,
    onChange,
    value,
    disabled,
    type,
    id,
    ...props
  }: any) => (
    <input
      className={className}
      onChange={onChange}
      value={value}
      disabled={disabled}
      type={type}
      id={id}
      {...props}
    />
  ),
}));

jest.mock("@/components/ui/label", () => ({
  Label: ({ children, htmlFor, ...props }: any) => (
    <label htmlFor={htmlFor} {...props}>
      {children}
    </label>
  ),
}));

jest.mock("@/components/ui/avatar", () => ({
  Avatar: ({ children, className, ...props }: any) => (
    <div className={className} data-testid="avatar" {...props}>
      {children}
    </div>
  ),
  AvatarImage: ({ src, alt, ...props }: any) => (
    <img src={src} alt={alt} role="img" {...props} />
  ),
  AvatarFallback: ({ children, className, ...props }: any) => (
    <div className={className} data-testid="avatar-fallback" {...props}>
      {children}
    </div>
  ),
}));

// Mock react-nice-avatar
jest.mock("react-nice-avatar", () => ({
  __esModule: true,
  default: function MockNiceAvatar({ config, style, ...otherProps }: any) {
    // Extract avatar config properties that shouldn't be passed to DOM
    const {
      sex,
      faceColor,
      earSize,
      eyeStyle,
      noseStyle,
      mouthStyle,
      shirtStyle,
      glassesStyle,
      hairColor,
      hairStyle,
      hatStyle,
      hatColor,
      eyeBrowStyle,
      shirtColor,
      bgColor,
      ...domSafeProps
    } = otherProps;

    return (
      <div
        data-testid="nice-avatar"
        data-config={JSON.stringify(config)}
        style={style}
        {...domSafeProps}
      >
        MockNiceAvatar
      </div>
    );
  },
  genConfig: jest.fn(() => ({
    sex: "man",
    faceColor: "#F9C9B6",
    earSize: "small",
    eyeStyle: "circle",
    noseStyle: "short",
    mouthStyle: "laugh",
    shirtStyle: "hoody",
    glassesStyle: "none",
    hairColor: "#000",
    hairStyle: "normal",
    hatStyle: "none",
    hatColor: "#000",
    eyeBrowStyle: "up",
    shirtColor: "#9287FF",
    bgColor: "linear-gradient(45deg, #178bff 0%, #ff6868 100%)",
  })),
}));

const mockUser: User = {
  id: "1",
  full_name: "John Doe",
  email: "john@example.com",
  is_active: true,
  is_superuser: false,
  created_at: "2023-01-01T00:00:00Z",
  avatar_url: "https://example.com/avatar.jpg",
};

const mockOnSubmit = jest.fn();

describe("ProfileForm", () => {
  beforeEach(() => {
    jest.clearAllMocks();
  });

  it("renders basic component structure", () => {
    render(<ProfileForm user={mockUser} onSubmit={mockOnSubmit} />);

    // Check if the component renders at all
    expect(screen.getByText("My Profile")).toBeInTheDocument();
  });

  it("displays user information correctly", () => {
    render(<ProfileForm user={mockUser} onSubmit={mockOnSubmit} />);

    expect(screen.getByText("My Profile")).toBeInTheDocument();
<<<<<<< HEAD
    expect(screen.getByDisplayValue("John Doe")).toBeInTheDocument();
    expect(screen.getByDisplayValue("john@example.com")).toBeInTheDocument();
=======
    expect(screen.getByText("John Doe")).toBeInTheDocument();
    expect(screen.getByText("john@example.com")).toBeInTheDocument();
>>>>>>> 564bc0f9
  });

  it('shows "Generate Anime Avatar" button when no anime config exists', () => {
    render(<ProfileForm user={mockUser} onSubmit={mockOnSubmit} />);

    expect(screen.getByText("Generate Anime Avatar")).toBeInTheDocument();
  });

  it('generates new anime avatar when "Generate Anime Avatar" is clicked', async () => {
    render(<ProfileForm user={mockUser} onSubmit={mockOnSubmit} />);

    const generateButton = screen.getByText("Generate Anime Avatar");
    fireEvent.click(generateButton);

    await waitFor(() => {
      expect(screen.getByTestId("nice-avatar")).toBeInTheDocument();
      expect(screen.getByText("Randomize Avatar")).toBeInTheDocument();
    });
  });

  it("displays anime avatar when anime_avatar_config exists in user", () => {
    const userWithAnimeConfig = {
      ...mockUser,
      anime_avatar_config: {
        sex: "woman" as Sex,
        faceColor: "#F9C9B6",
        earSize: "small" as EarSize,
      },
    };

    render(<ProfileForm user={userWithAnimeConfig} onSubmit={mockOnSubmit} />);

    // Should show anime avatar
    expect(screen.getByTestId("nice-avatar")).toBeInTheDocument();
  });

  it('shows "Randomize Avatar" button when anime config exists', () => {
    const userWithAnimeConfig = {
      ...mockUser,
      anime_avatar_config: {
        sex: "woman" as Sex,
        faceColor: "#F9C9B6",
      },
    };

    render(<ProfileForm user={userWithAnimeConfig} onSubmit={mockOnSubmit} />);

    expect(screen.getByText("Randomize Avatar")).toBeInTheDocument();
  });

  it('randomizes existing anime avatar when "Randomize Avatar" is clicked', async () => {
    const userWithAnimeConfig = {
      ...mockUser,
      anime_avatar_config: {
        sex: "woman" as Sex,
        faceColor: "#F9C9B6",
      },
    };

    render(<ProfileForm user={userWithAnimeConfig} onSubmit={mockOnSubmit} />);

    const randomizeButton = screen.getByText("Randomize Avatar");
    fireEvent.click(randomizeButton);

    await waitFor(() => {
      expect(screen.getByTestId("nice-avatar")).toBeInTheDocument();
    });
  });

  it("includes anime avatar config in form submission", async () => {
    render(<ProfileForm user={mockUser} onSubmit={mockOnSubmit} />);

    // Generate anime avatar first
    const generateButton = screen.getByText("Generate Anime Avatar");
    fireEvent.click(generateButton);

    await waitFor(() => {
      expect(screen.getByTestId("nice-avatar")).toBeInTheDocument();
    });

    // Edit and save
    const editButton = screen.getByText("Edit");
    fireEvent.click(editButton);

    const saveButton = screen.getByText("Save");
    fireEvent.click(saveButton);

    await waitFor(() => {
      expect(mockOnSubmit).toHaveBeenCalledWith({
        full_name: "John Doe",
        email: "john@example.com",
        anime_avatar_config: expect.any(Object),
      });
    });
  });

  it('switches back to traditional avatar when "Use Traditional Avatar" is clicked', async () => {
    const userWithAnimeConfig = {
      ...mockUser,
      anime_avatar_config: {
        sex: "woman" as Sex,
        faceColor: "#F9C9B6",
      },
    };

    render(<ProfileForm user={userWithAnimeConfig} onSubmit={mockOnSubmit} />);

    // Should start with anime avatar
    expect(screen.getByTestId("nice-avatar")).toBeInTheDocument();

    const traditionalButton = screen.getByText("Use Traditional Avatar");
    fireEvent.click(traditionalButton);

    await waitFor(() => {
      // Should switch back to traditional avatar
      const avatarImage = screen.getByRole("img");
      expect(avatarImage).toHaveAttribute(
        "src",
        "https://example.com/avatar.jpg",
      );
      expect(screen.getByText("Generate Anime Avatar")).toBeInTheDocument();
    });
  });
});<|MERGE_RESOLUTION|>--- conflicted
+++ resolved
@@ -177,13 +177,8 @@
     render(<ProfileForm user={mockUser} onSubmit={mockOnSubmit} />);
 
     expect(screen.getByText("My Profile")).toBeInTheDocument();
-<<<<<<< HEAD
-    expect(screen.getByDisplayValue("John Doe")).toBeInTheDocument();
-    expect(screen.getByDisplayValue("john@example.com")).toBeInTheDocument();
-=======
     expect(screen.getByText("John Doe")).toBeInTheDocument();
     expect(screen.getByText("john@example.com")).toBeInTheDocument();
->>>>>>> 564bc0f9
   });
 
   it('shows "Generate Anime Avatar" button when no anime config exists', () => {
