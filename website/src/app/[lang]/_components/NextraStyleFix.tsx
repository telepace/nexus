'use client'

import { useEffect } from 'react'
<<<<<<< HEAD
import { useTheme } from 'next-themes'
=======
import { useTheme } from 'next-themes' // Added missing import
>>>>>>> 564bc0f9

/**
 * This function is used to fix the Nextra style hydration issue.
 * It achieves this by removing style elements that may cause conflicts during client-side rendering.
 *
 * @returns {null} - This function does not return any value, always returns null.
 */
export function NextraStyleFix() {
  useEffect(() => {
    // Handle potential style conflicts
    /**
     * Handles the removal of specific style tags from the document.
     *
     * This function searches for all `<style>` elements in the document and removes those
     * that contain either 'body {transition:' or 'body[unresolved]' in their text content.
     */
    const handleStyleFix = () => {
      // Find and remove style tags containing body transition
      document.querySelectorAll('style').forEach(styleEl => {
        if (styleEl.textContent?.includes('body {transition:') || 
            styleEl.textContent?.includes('body[unresolved]')) {
          styleEl.remove()
        }
      })
    }
    
    // Execute cleanup
    handleStyleFix()
    
    // For dynamically loaded styles, an observer can be set
    const observer = new MutationObserver((mutations) => {
      mutations.forEach(mutation => {
        if (mutation.addedNodes.length) {
          handleStyleFix()
        }
      })
    })
    
    observer.observe(document.head, { 
      childList: true,
      subtree: true 
    })
    
    return () => observer.disconnect()
  }, [])
  
  return null
}

/**
 * A React functional component that wraps content with specific styling and layout for documentation purposes.
 *
 * @param {React.ReactNode} children - The child components or elements to be rendered within the wrapper.
 * @param {any} [toc] - An optional table of contents data, which can be used to render a sidebar or other navigational elements.
 * @param {any} [metadata] - Optional metadata related to the content, which could include author information, creation date, etc.
 *
 * @returns {JSX.Element} A JSX element representing the styled and laid-out content container.
 */
export const NextraContentWrapper: React.FC<{
  children: React.ReactNode,
  toc?: any,
  metadata?: any
}> = ({ children, toc, metadata }) => {
  const { theme } = useTheme()

  return (
    <div className="nextra-content-container nx-mx-auto nx-max-w-[90rem]">
      <article className="nextra-content nx-min-h-[calc(100vh-var(--nextra-navbar-height))] nx-w-full nx-px-6 nx-pb-8 md:nx-pl-[max(env(safe-area-inset-left),1.5rem)] md:nx-pr-[max(env(safe-area-inset-right),1.5rem)]">
        <main className="nextra-body nx-w-full nx-break-words">
          {children}
        </main>
      </article>
    </div>
  )
} <|MERGE_RESOLUTION|>--- conflicted
+++ resolved
@@ -1,11 +1,7 @@
 'use client'
 
 import { useEffect } from 'react'
-<<<<<<< HEAD
-import { useTheme } from 'next-themes'
-=======
 import { useTheme } from 'next-themes' // Added missing import
->>>>>>> 564bc0f9
 
 /**
  * This function is used to fix the Nextra style hydration issue.
