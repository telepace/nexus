--- conflicted
+++ resolved
@@ -25,12 +25,9 @@
     "posthog>=2.4.0,<3.0.0",
     "yarl>=1.9.0,<2.0.0",
     "itsdangerous>=2.2.0",
-<<<<<<< HEAD
     "cryptography>=42.0.8", # Added for symmetric encryption
-=======
     "pillow>=11.2.1",
     "httptools>=0.6.4",
->>>>>>> 03186c51
 ]
 
 [tool.uv]
