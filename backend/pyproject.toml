[project]
name = "app"
version = "0.1.0"
description = ""
requires-python = ">=3.10,<4.0"
dependencies = [
    "fastapi[standard]<1.0.0,>=0.114.2",
    "python-multipart<1.0.0,>=0.0.7",
    "email-validator<3.0.0.0,>=2.1.0.post1",
    "passlib[bcrypt]<2.0.0,>=1.7.4",
    "tenacity<9.0.0,>=8.2.3",
    "pydantic>2.0",
    "emails<1.0,>=0.6",
    "jinja2<4.0.0,>=3.1.4",
    "alembic<2.0.0,>=1.12.1",
    "httpx>=0.24.0,<0.25.0",
    "psycopg[binary]<4.0.0,>=3.1.13",
    "psycopg2-binary<3.0.0,>=2.9.9",  # 添加 psycopg2 作为备用驱动
    "sqlmodel<1.0.0,>=0.0.21",
    # Pin bcrypt until passlib supports the latest
    "bcrypt==4.0.1",
    "pydantic-settings<3.0.0,>=2.2.1",
    "sentry-sdk[fastapi]<2.0.0,>=1.40.6",
    "pyjwt<3.0.0,>=2.8.0",
    "supabase<2.0.0,>=1.2.0",
    "posthog<3.0.0,>=2.4.0",
    "yarl>=1.9.0,<2.0.0",
    "itsdangerous>=2.2.0",
<<<<<<< HEAD
    "cryptography>=42.0.8", # Added for symmetric encryption
    "pillow>=11.2.1",
    "httptools>=0.6.4",
=======
    "pillow<11.0.0,>=10.0.0",
>>>>>>> 509570f2
]

[tool.uv]
dev-dependencies = [
    "pytest<8.0.0,>=7.4.3",
    "pytest-asyncio<1.0.0,>=0.21.0",
    "mypy<2.0.0,>=1.8.0",
    "ruff<1.0.0,>=0.2.2",
    "pre-commit<4.0.0,>=3.6.2",
    "types-passlib<2.0.0.0,>=1.7.7.20240106",
    "types-requests<3.0.0.0,>=2.32.0",
    "coverage<8.0.0,>=7.4.3",
    "pytest-timeout>=2.4.0",
]

[build-system]
requires = ["hatchling"]
build-backend = "hatchling.build"

[tool.mypy]
strict = true
exclude = ["venv", ".venv", "alembic"]
ignore_missing_imports = true
disallow_untyped_defs = false 
disallow_incomplete_defs = false

# 忽略 supabase 模块的类型检查错误
[[tool.mypy.overrides]]
module = "supabase"
ignore_missing_imports = true

[[tool.mypy.overrides]]
module = "posthog"
ignore_missing_imports = true

[tool.ruff]
target-version = "py310"
exclude = ["alembic"]

[tool.ruff.lint]
select = [
    "E",  # pycodestyle errors
    "W",  # pycodestyle warnings
    "F",  # pyflakes
    "I",  # isort
    "B",  # flake8-bugbear
    "C4",  # flake8-comprehensions
    "UP",  # pyupgrade
    "ARG001", # unused arguments in functions
]
ignore = [
    "E501",  # line too long, handled by black
    "B008",  # do not perform function calls in argument defaults
    "W191",  # indentation contains tabs
    "B904",  # Allow raising exceptions without from e, for HTTPException
]

[tool.ruff.lint.pyupgrade]
# Preserve types, even if a file imports `from __future__ import annotations`.
keep-runtime-typing = true<|MERGE_RESOLUTION|>--- conflicted
+++ resolved
@@ -26,13 +26,9 @@
     "posthog<3.0.0,>=2.4.0",
     "yarl>=1.9.0,<2.0.0",
     "itsdangerous>=2.2.0",
-<<<<<<< HEAD
     "cryptography>=42.0.8", # Added for symmetric encryption
-    "pillow>=11.2.1",
     "httptools>=0.6.4",
-=======
     "pillow<11.0.0,>=10.0.0",
->>>>>>> 509570f2
 ]
 
 [tool.uv]
