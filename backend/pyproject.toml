--- conflicted
+++ resolved
@@ -15,12 +15,9 @@
     "alembic<2.0.0,>=1.12.1",
     "httpx>=0.24.0,<0.25.0",
     "psycopg[binary]<4.0.0,>=3.1.13",
-<<<<<<< HEAD
     "psycopg2-binary<3.0.0,>=2.9.9",
     # 添加 psycopg2 作为备用驱动
-=======
     "psycopg2-binary<3.0.0,>=2.9.9", # 添加 psycopg2 作为备用驱动
->>>>>>> a7c653a7
     "sqlmodel<1.0.0,>=0.0.21",
     # Pin bcrypt until passlib supports the latest
     "bcrypt==4.0.1",
@@ -31,11 +28,8 @@
     "posthog>=2.4.0,<3.0.0",
     "yarl>=1.9.0,<2.0.0",
     "itsdangerous>=2.2.0",
-<<<<<<< HEAD
     "pillow>=11.2.1",
-=======
     "httptools>=0.6.4",
->>>>>>> a7c653a7
 ]
 
 [tool.uv]
@@ -50,6 +44,12 @@
     "types-requests<3.0.0.0,>=2.32.0",
     "coverage<8.0.0,>=7.4.3",
     "pip>=25.1.1",
+
+
+[tool.pytest.ini_options]
+asyncio_mode = "auto"
+markers = [
+    "asyncio: mark a test as an asyncio test",
 ]
 
 [tool.pytest.ini_options]
